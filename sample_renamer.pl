--- conflicted
+++ resolved
@@ -15,26 +15,15 @@
 use constant DEBUG => 0;
 
 my $scriptname = basename($0);
-<<<<<<< HEAD
-my $version = "4.0.090518";
-my $description = <<"EOT";
-Using a sampleKey.txt file, rename files by associating them with the samples 
-indicated in the sampleKey file. 
-=======
 my $version = "3.2.052019";
 my $description = <<"EOT";
 Using a sampleKey.txt file, rename files by associating them with the samples
 indicated in the sampleKey file.  
->>>>>>> b65d2ee0
 EOT
 
 my $usage = <<"EOT";
 USAGE: $scriptname [options] <sampleKey.txt> <files_to_rename> 
-<<<<<<< HEAD
-    -k, --keep      Keep the barcode string and just add the sample ID to the 
-=======
     -k, --keep      Keep the barcode string and just add the sample ID to the
->>>>>>> b65d2ee0
                     name.
     -s, --string    Add an additional string to the sample name, right after the
                     replaced barcode string
@@ -85,16 +74,10 @@
 my @input_files = @ARGV;
 
 open( my $sk_fh, "<", $samplekey ); 
-<<<<<<< HEAD
-my %sample_hash = map{ split } <$sk_fh>;
-die "ERROR: No barcodes found in sampleKey.txt file!\n" unless grep {
-    $_ =~ /(IonXpress|IonCodeTag|TagSequencing)/} keys %sample_hash;
-=======
 my %sample_hash = map{ chomp; split(/\t/) } <$sk_fh>;
 unless (grep {$_ =~ /(IonXpress|IonCode|TagSequencing)/} keys %sample_hash) {
     die "ERROR: No barcodes found in sampleKey.txt file!\n" 
 }
->>>>>>> b65d2ee0
 close $sk_fh;
 
 if (grep {/Tag/} keys %sample_hash and ! $tagseq) {
@@ -118,12 +101,7 @@
 
     unless ( exists $sample_hash{$barcode}) {
         print "File '$file' does not have a sample associated with barcode ",
-<<<<<<< HEAD
             "'$barcode' in the sampleKey.txt file. Skipping...\n";
-=======
-            "'$barcode' in the sampleKey.txt file. ";
-        print "Skipping...\n";
->>>>>>> b65d2ee0
         next;
     } 
 
@@ -133,14 +111,7 @@
         : ($new_name = $sample_hash{$barcode});
     $new_name .= "_${string}"  if $string; # Adding custom string
     $new_name .= "_${barcode}" if $keep;   # Keeping orig barcode string in.
-<<<<<<< HEAD
-    $new_name .= "$rest";
-
-    # If we're doing a dry run, just output what will happen.  Else make the 
-    # change
-=======
     $new_name .= "_$rest";
->>>>>>> b65d2ee0
     ( $noact ) 
         ? (print "$file renamed as $new_name\n") 
         : (move( $file, $new_name) );
